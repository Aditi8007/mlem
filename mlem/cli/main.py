--- conflicted
+++ resolved
@@ -429,8 +429,7 @@
             error = f"{e.__class__.__module__}.{e.__class__.__name__}"
             if ctx.obj["traceback"]:
                 raise
-<<<<<<< HEAD
-            with cli_echo():
+            with stderr_echo():
                 echo(EMOJI_FAIL + color(str(e), col=typer.colors.RED))
             raise typer.Exit(1)
         except ValidationError as e:
@@ -438,48 +437,18 @@
             if ctx.obj["traceback"]:
                 raise
             msgs = "\n".join(_format_validation_error(e))
-            with cli_echo():
+            with stderr_echo():
                 echo(EMOJI_FAIL + color("Error:\n", "red") + msgs)
             raise typer.Exit(1)
         except Exception as e:  # pylint: disable=broad-except
             error = f"{e.__class__.__module__}.{e.__class__.__name__}"
             if ctx.obj["traceback"]:
                 raise
-            with cli_echo():
+            with stderr_echo():
                 echo(
                     EMOJI_FAIL
                     + color(
                         "Unexpected error: " + str(e), col=typer.colors.RED
-=======
-            except MlemError as e:
-                error = f"{e.__class__.__module__}.{e.__class__.__name__}"
-                if ctx.obj["traceback"]:
-                    raise
-                with stderr_echo():
-                    echo(EMOJI_FAIL + color(str(e), col=typer.colors.RED))
-                raise typer.Exit(1)
-            except ValidationError as e:
-                error = f"{e.__class__.__module__}.{e.__class__.__name__}"
-                if ctx.obj["traceback"]:
-                    raise
-                msgs = "\n".join(_format_validation_error(e))
-                with stderr_echo():
-                    echo(EMOJI_FAIL + color("Error:\n", "red") + msgs)
-                raise typer.Exit(1)
-            except Exception as e:  # pylint: disable=broad-except
-                error = f"{e.__class__.__module__}.{e.__class__.__name__}"
-                if ctx.obj["traceback"]:
-                    raise
-                with stderr_echo():
-                    echo(
-                        EMOJI_FAIL
-                        + color(
-                            "Unexpected error: " + str(e), col=typer.colors.RED
-                        )
-                    )
-                    echo(
-                        "Please report it here: <https://github.com/iterative/mlem/issues>"
->>>>>>> 0dbe1162
                     )
                 )
                 echo(
